#!/usr/bin/env electron

const { ipcRenderer } = require('electron')
const path = require('path')
const minimist = require('minimist')
const electron = require('electron')
const isDev = require('electron-is-dev')
const contextMenu = require('electron-context-menu')
const debug = require('electron-debug')
<<<<<<< HEAD
const mkdirp = require('mkdirp')
const series = require('run-series')
const styles = require('mapeo-styles')
const logger = require('electron-timber')

const app = electron.app
const BrowserWindow = electron.BrowserWindow

const MapeoRpc = require('./src/mapeo-worker')
const miscellaneousIpc = require('./src/main/ipc')
const createMenu = require('./src/main/menu')
const createTileServer = require('./src/main/tile-server')
const windowStateKeeper = require('./src/main/window-state')
const TileImporter = require('./src/main/tile-importer')
=======
var mkdirp = require('mkdirp')
var sublevel = require('subleveldown')
var osmdb = require('osm-p2p')
var series = require('run-series')
var MediaStore = require('safe-fs-blob-store')
var styles = require('mapeo-styles')
var logger = require('electron-timber')

var config = require('./src/main/user-config')
var ipc = require('./src/main/ipc')
var createMenu = require('./src/main/menu')
var createServer = require('./src/main/server.js')
var createTileServer = require('./src/main/tile-server.js')
var windowStateKeeper = require('./src/main/window-state')

var installStatsIndex = require('./src/main/osm-stats')
var TileImporter = require('./src/main/tile-importer')
>>>>>>> de446f58

// HACK: enable GPU graphics acceleration on some older laptops
app.commandLine.appendSwitch('ignore-gpu-blacklist', 'true')

// Setup some handy dev tools shortcuts (only activates in dev mode)
// See https://github.com/sindresorhus/electron-debug
debug({ showDevTools: false })

// Handle uncaught errors
// XXX(KM): why aren't we enabling this?
// catchErrors({ onError: handleError })

var win = null
var splash = null

contextMenu({
  showLookUpSelection: false,
  showCopyImage: true,
  showSaveImageAs: true,
  showInspectElement: isDev
})

var gotTheLock = app.requestSingleInstanceLock()

if (!gotTheLock) {
  // Didn't get a lock, because another instance is open, so we quit
  process.exit(0)
} else {
  app.on('second-instance', () => {
    // Someone tried to run a second instance, we should focus our window.
    if (win) {
      if (win.isMinimized()) win.restore()
      win.focus()
    }
  })
}

// Path to `userData`, operating system specific, see
// https://github.com/atom/electron/blob/master/docs/api/app.md#appgetpathname
var userDataPath = app.getPath('userData')

var argv = minimist(process.argv.slice(2), {
  default: {
    port: 5000,
    datadir: path.join(userDataPath, 'kappa.db'),
    tileport: 5005
  },
  boolean: ['headless', 'debug'],
  alias: {
    p: 'port',
    t: 'tileport',
    d: 'debug'
  }
})

if (argv.headless) startSequence()
else app.once('ready', openWindow)

app.on('before-quit', function (e) {
  if (!app.server) return
  // Cancel quit and wait for server to close
  e.preventDefault()

  var CLOSING = 'file://' + path.join(__dirname, './closing.html')
  var closingWin = new BrowserWindow({
    width: 600,
    height: 400,
    frame: false,
    show: false,
    alwaysOnTop: false
  })
  closingWin.loadURL(CLOSING)
  const closingTimeoutId = setTimeout(() => {
    closingWin.show()
  }, 300)

  // Server close will gracefully close databases and wait for pending sync
  // TODO: Show the user that a sync is pending finishing
  app.server.close(function () {
    clearTimeout(closingTimeoutId)
    try {
      closingWin.close()
    } catch (e) {}
    closingWin = null
    app.exit()
  })
})

// Quit when all windows are closed.
app.on('window-all-closed', function () {
  app.quit()
})

function openWindow () {
  var APP_NAME = app.getName()
  var INDEX = 'file://' + path.join(__dirname, './index.html')
  var SPLASH = 'file://' + path.join(__dirname, './splash.html')
  var mainWindowState = windowStateKeeper({
    defaultWidth: 1000,
    defaultHeight: 800
  })

  if (!win) {
    win = new BrowserWindow({
      x: mainWindowState.x,
      y: mainWindowState.y,
      width: mainWindowState.width,
      height: mainWindowState.height,
      title: APP_NAME,
      show: false,
      alwaysOnTop: false,
      titleBarStyle: 'hidden',
      icon: path.resolve(__dirname, 'static', 'mapeo_256x256.png'),
      webPreferences: {
        nodeIntegration: true
      }
    })
    mainWindowState.manage(win)
    splash = new BrowserWindow({
      width: 810,
      height: 610,
      transparent: true,
      frame: false,
      alwaysOnTop: true
    })
    splash.loadURL(SPLASH)
  }

  if (isDev) {
    try {
      var {
        default: installExtension,
        REACT_DEVELOPER_TOOLS
      } = require('electron-devtools-installer')
    } catch (e) {}
    installExtension(REACT_DEVELOPER_TOOLS)
      .then(name => logger.log(`Added Extension:  ${name}`))
      .catch(err => logger.log('An error occurred: ', err))
  }

  win.loadURL(INDEX)

  createMenu(app)

  // Emitted when the window is closed.
  win.on('closed', function () {
    // Dereference the window object, usually you would store windows
    // in an array if your app supports multi windows, this is the time
    // when you should delete the corresponding element.
    win = null
    splash = null
    app.quit()
  })

  startSequence()
}

function startupMsg (txt) {
  return function (done) {
    logger.log('[STARTUP] ' + txt)
    done()
  }
}

function startSequence () {
  // The app startup sequence
  series(
    [
      initDirectories,
      startupMsg('Initialized directories'),

      createServers,
      startupMsg('Started http servers and mapeo-rpc'),

      notifyReady,
      startupMsg('Notified the frontend that backend is ready')
    ],
    function (err) {
      if (err) logger.error('STARTUP FAILED', err)
      else logger.log('STARTUP success!')
    }
  )
}

const projectKey = config.getEncryptionKey(userDataPath)

function initDirectories (done) {
  startupMsg('Unpacking Styles')
  // This is necessary to make sure that the styles and presets directory
  // are writable by the user
  mkdirp.sync(path.join(userDataPath, 'styles'))
  mkdirp.sync(path.join(userDataPath, 'presets'))
  mkdirp.sync(argv.datadir)
  styles.unpackIfNew(userDataPath, function (err) {
    if (err) logger.error('[ERROR] while unpacking styles:', err)
  })
<<<<<<< HEAD
=======

  var osm = osmdb({
    dir: argv.datadir,
    encryptionKey: projectKey
  })
  logger.log('loading datadir', argv.datadir)

  var idb = sublevel(osm.index, 'stats')
  osm.core.use('stats', installStatsIndex(idb))

  var media = MediaStore(path.join(argv.datadir, 'media'))
  app.osm = osm
  app.media = media
  app.tiles = TileImporter(userDataPath)

  win.webContents.once('did-finish-load', function () {
    logger.log('preparing osm indexes..')
    win.webContents.send('indexes-loading')
    app.osm.ready(function () {
      logger.log('indexes READY')
      win.webContents.send('indexes-ready')
    })
  })

>>>>>>> de446f58
  done()
}

function createServers (done) {
  // TODO: refactor tiles API.
  // Should this be it's own module to be re-used in Mm?
  app.tiles = TileImporter(userDataPath)

  function ipcSend (command, payload) {
    if (win && win.webContents) {
      win.webContents.send('message-from-worker-to-UI', {
        command: command, payload: payload
      })
    }
  }
<<<<<<< HEAD

  // TODO: rename/refactor
  miscellaneousIpc(win)

  // TODO: run this in a separate window.
  // TODO: see internal code at src/mapeo-worker.js
  app.mapeo = new MapeoRpc(argv.datadir, ipcSend)
=======
  app.server = createServer(app.osm, app.media, ipcSend, {
    staticRoot: userDataPath,
    projectKey: projectKey
  })
  app.mapeo = app.server.mapeo
  ipc(win)
>>>>>>> de446f58

  var pending = 2

  logger.log('initializing mapeo', userDataPath, argv.port)

  app.mapeo.listen(userDataPath, argv.port, (port) => {
    global.osmServerHost = '127.0.0.1:' + port
    logger.log(global.osmServerHost)
    if (--pending === 0) done()
  })

  var tileServer = createTileServer()
  tileServer.listen(argv.tileport, function () {
    logger.log('tile server listening on :', tileServer.address().port)
    if (--pending === 0) done()
  })
}

function notifyReady (done) {
  win.webContents.once('did-finish-load', function () {
    setTimeout(() => {
      var IS_TEST = process.env.NODE_ENV === 'test'
      if (IS_TEST) win.setSize(1000, 800, false)
      if (argv.debug) win.webContents.openDevTools()
      splash.destroy()
      win.show()
      done()
    }, 1000)
  })
}

// function handleError (error) {
//   logger.error('uncaughtException in Node:', error)
//   if (app && win) win.webContents.send('error', error.stack)
// }<|MERGE_RESOLUTION|>--- conflicted
+++ resolved
@@ -7,7 +7,6 @@
 const isDev = require('electron-is-dev')
 const contextMenu = require('electron-context-menu')
 const debug = require('electron-debug')
-<<<<<<< HEAD
 const mkdirp = require('mkdirp')
 const series = require('run-series')
 const styles = require('mapeo-styles')
@@ -22,25 +21,6 @@
 const createTileServer = require('./src/main/tile-server')
 const windowStateKeeper = require('./src/main/window-state')
 const TileImporter = require('./src/main/tile-importer')
-=======
-var mkdirp = require('mkdirp')
-var sublevel = require('subleveldown')
-var osmdb = require('osm-p2p')
-var series = require('run-series')
-var MediaStore = require('safe-fs-blob-store')
-var styles = require('mapeo-styles')
-var logger = require('electron-timber')
-
-var config = require('./src/main/user-config')
-var ipc = require('./src/main/ipc')
-var createMenu = require('./src/main/menu')
-var createServer = require('./src/main/server.js')
-var createTileServer = require('./src/main/tile-server.js')
-var windowStateKeeper = require('./src/main/window-state')
-
-var installStatsIndex = require('./src/main/osm-stats')
-var TileImporter = require('./src/main/tile-importer')
->>>>>>> de446f58
 
 // HACK: enable GPU graphics acceleration on some older laptops
 app.commandLine.appendSwitch('ignore-gpu-blacklist', 'true')
@@ -225,8 +205,6 @@
   )
 }
 
-const projectKey = config.getEncryptionKey(userDataPath)
-
 function initDirectories (done) {
   startupMsg('Unpacking Styles')
   // This is necessary to make sure that the styles and presets directory
@@ -237,41 +215,8 @@
   styles.unpackIfNew(userDataPath, function (err) {
     if (err) logger.error('[ERROR] while unpacking styles:', err)
   })
-<<<<<<< HEAD
-=======
-
-  var osm = osmdb({
-    dir: argv.datadir,
-    encryptionKey: projectKey
-  })
-  logger.log('loading datadir', argv.datadir)
-
-  var idb = sublevel(osm.index, 'stats')
-  osm.core.use('stats', installStatsIndex(idb))
-
-  var media = MediaStore(path.join(argv.datadir, 'media'))
-  app.osm = osm
-  app.media = media
-  app.tiles = TileImporter(userDataPath)
-
-  win.webContents.once('did-finish-load', function () {
-    logger.log('preparing osm indexes..')
-    win.webContents.send('indexes-loading')
-    app.osm.ready(function () {
-      logger.log('indexes READY')
-      win.webContents.send('indexes-ready')
-    })
-  })
-
->>>>>>> de446f58
-  done()
-}
-
-function createServers (done) {
-  // TODO: refactor tiles API.
-  // Should this be it's own module to be re-used in Mm?
-  app.tiles = TileImporter(userDataPath)
-
+  // TODO: run this in a separate window.
+  // TODO: see internal code at src/mapeo-worker.js
   function ipcSend (command, payload) {
     if (win && win.webContents) {
       win.webContents.send('message-from-worker-to-UI', {
@@ -279,22 +224,22 @@
       })
     }
   }
-<<<<<<< HEAD
+  app.mapeo = new MapeoRpc({
+    userDataPath,
+    datadir: argv.datadir,
+    ipcSend
+  })
+
+  done()
+}
+
+function createServers (done) {
+  // TODO: refactor tiles API.
+  // Should this be it's own module to be re-used in Mm?
+  app.tiles = TileImporter(userDataPath)
 
   // TODO: rename/refactor
   miscellaneousIpc(win)
-
-  // TODO: run this in a separate window.
-  // TODO: see internal code at src/mapeo-worker.js
-  app.mapeo = new MapeoRpc(argv.datadir, ipcSend)
-=======
-  app.server = createServer(app.osm, app.media, ipcSend, {
-    staticRoot: userDataPath,
-    projectKey: projectKey
-  })
-  app.mapeo = app.server.mapeo
-  ipc(win)
->>>>>>> de446f58
 
   var pending = 2
 
