name: Node CD

on: [push, create]

jobs:
  build:
    runs-on: ${{ matrix.os }}

    strategy:
      matrix:
        os: [macOS-10.14, windows-2016, ubuntu-18.04]

    steps:
      - name: Context
        env:
          GITHUB_CONTEXT: ${{ toJson(github) }}
        run: echo "$GITHUB_CONTEXT"
      - uses: actions/checkout@v1
        with:
          fetch-depth: 1
      - name: Use Node.js 8.x
        uses: actions/setup-node@v1
        with:
          node-version: 8.x
      - name: npm install
        run: |
<<<<<<< HEAD
          npm ci
=======
          npm install
>>>>>>> e9430fbd
      - name: Lint
        run: |
          npm run lint
      - name: Rebuild native deps for Electron
        run: |
          npm run rebuild-leveldb
      - name: Build frontend
        run: |
          npm run build
        env:
          CI: true
      - name: Publish
        run: |
          npm run dist
        env:
          CI: true
          GITHUB_CI_REF: ${{ github.ref }}
          GH_TOKEN: ${{ secrets.GH_TOKEN }}
          CSC_LINK: ${{ secrets.CSC_LINK }}
          CSC_KEY_PASSWORD: ${{ secrets.CSC_KEY_PASSWORD }}
          WIN_CSC_LINK: ${{ secrets.WIN_CSC_LINK }}
          WIN_CSC_KEY_PASSWORD: ${{ secrets.WIN_CSC_KEY_PASSWORD }}
      - name: Update release notes
        if: contains(github.ref, '/tags/')
        run: |
          npm run gh-release
        env:
          GH_RELEASE_GITHUB_API_TOKEN: ${{ secrets.GH_TOKEN }}
      - name: Cleanup artifacts
        run: |
          npx rimraf "dist/!(*.exe|*.deb|*.AppImage|*.dmg)"
      - name: Upload artifacts
        uses: actions/upload-artifact@v1
        with:
          name: ${{ matrix.os }}
          path: dist<|MERGE_RESOLUTION|>--- conflicted
+++ resolved
@@ -1,6 +1,6 @@
 name: Node CD
 
-on: [push, create]
+on: [push]
 
 jobs:
   build:
@@ -24,11 +24,7 @@
           node-version: 8.x
       - name: npm install
         run: |
-<<<<<<< HEAD
-          npm ci
-=======
           npm install
->>>>>>> e9430fbd
       - name: Lint
         run: |
           npm run lint
