{
  "name": "ecuador-map-editor",
  "version": "1.0.0",
  "description": "",
  "main": "index.js",
  "engine": {
    "node": "5.7.0"
  },
  "scripts": {
    "build": "bin/build.sh",
    "start": "electron app.js",
    "server": "node app.js --headless",
    "dev": "electron app.js --debug --disable-http-cache"
  },
  "repository": {
    "type": "git",
    "url": "git+https://github.com/digidem/ecuador-map-editor.git"
  },
  "keywords": [],
  "author": "substack",
  "license": "MIT",
  "bugs": {
    "url": "https://github.com/digidem/ecuador-map-editor/issues"
  },
  "homepage": "https://github.com/digidem/ecuador-map-editor#readme",
  "dependencies": {
    "ecstatic": "^1.4.0",
<<<<<<< HEAD
    "electron-prebuilt": "^0.36.9",
=======
>>>>>>> a82877c3
    "minimist": "^1.2.0",
    "osm-p2p": "^1.1.0",
    "osm-p2p-server": "^1.5.0",
    "xhr": "^2.2.0",
    "xtend": "^4.0.1"
  },
  "devDependencies": {
    "browserify": "^13.0.0",
    "electron-prebuilt": "0.36.9",
    "watchify": "^3.7.0"
  }
}<|MERGE_RESOLUTION|>--- conflicted
+++ resolved
@@ -25,10 +25,7 @@
   "homepage": "https://github.com/digidem/ecuador-map-editor#readme",
   "dependencies": {
     "ecstatic": "^1.4.0",
-<<<<<<< HEAD
     "electron-prebuilt": "^0.36.9",
-=======
->>>>>>> a82877c3
     "minimist": "^1.2.0",
     "osm-p2p": "^1.1.0",
     "osm-p2p-server": "^1.5.0",
