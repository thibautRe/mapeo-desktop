--- conflicted
+++ resolved
@@ -28,11 +28,8 @@
   "dependencies": {
     "body": "^5.1.0",
     "ecstatic": "^1.4.0",
-<<<<<<< HEAD
+    "hyperlog": "^4.8.0",
     "jsonstream": "^1.0.3",
-=======
-    "hyperlog": "^4.8.0",
->>>>>>> 29e006c4
     "level": "^1.4.0",
     "minimist": "^1.2.0",
     "once": "^1.3.3",
